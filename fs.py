--- conflicted
+++ resolved
@@ -169,7 +169,6 @@
         # Unknown type always goes to data.
         return self.TYPE_DATA
 
-<<<<<<< HEAD
     def size(self):
         # Return the size we gave on creation
         if self._size is None:
@@ -181,7 +180,7 @@
         if self._epochtime is None:
             return 0
         return self._epochtime
-=======
+
     def open(self, mode='rb'):
         """
         Open the file, returning an io like file handle
@@ -197,7 +196,6 @@
         with self.open('rb') as fh:
             data = fh.read()
             return data
->>>>>>> 78494aa9
 
 
 class FSDirectoryBase(object):
